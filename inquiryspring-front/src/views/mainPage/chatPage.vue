--- conflicted
+++ resolved
@@ -1,642 +1,632 @@
-<template>
-    <el-container style="height: 100vh; background: linear-gradient(135deg, #f5f1e8 0%, #f0e6d2 100%)">
-    <el-aside width="240px" style="background: linear-gradient(to bottom, #e8dfc8, #d8cfb8); border-right: 1px solid #d4c9a8; border-radius: 0 12px 12px 0; box-shadow: 2px 0 10px rgba(0,0,0,0.1);overflow-x: hidden">
-        <el-row :gutter="20">
-            <div style="color: #5a4a3a; padding: 15px; font-size: 18px; font-weight: bold; display: flex; flex-direction: column; align-items: center;">
-                <div>
-                    <i class="el-icon-connection" style="margin-right: 8px; color: #8b7355"></i>
-                    <span>问泉-Inquiry Spring</span>
-                </div>
-                <div style="margin-top: 20px;">{{ this.$store.getters.getSelectedPrjName}}</div>
-            </div>   
-        </el-row>
-        <el-menu 
-            background-color="#e8dfc8"
-            text-color="#5a4a3a"
-            active-text-color="#ffffff"
-            :default-active="'1'">
-            <el-menu-item index="1" style="border-radius: 8px; margin: 0 8px; width: calc(100% - 16px); background: linear-gradient(135deg, #5a4a3a 0%, #3a2e24 100%); color: white; box-shadow: 0 2px 8px rgba(90, 74, 58, 0.3)">
-                <i class="el-icon-chat-dot-round" style="color: white"></i>
-                <span>智能答疑</span>
-            </el-menu-item>
-            <el-menu-item @click="gotoSummarize" index="2" style="border-radius: 8px; margin: 0 8px; width: calc(100% - 16px)">
-                <i class="el-icon-notebook-2"></i>
-                <span>智慧总结</span>
-            </el-menu-item>
-            <el-menu-item @click="gotoTest" index="3" style="border-radius: 8px; margin: 0 8px; width: calc(100% - 16px)">
-                <i class="el-icon-edit"></i>
-                <span>生成小测</span>
-            </el-menu-item>
-            <el-menu-item @click="gotoPrj" style="border-radius: 8px; margin: 8px; width: calc(100% - 16px); transition: all 0.3s">
-                <i class="el-icon-folder-add" style="color: #8b7355"></i>
-                <span>管理学习项目</span>
-            </el-menu-item>
-        </el-menu>
-        <!-- 学习计划卡片 -->
-        <div 
-            @click="gotoTaskManage" 
-            class="study-plan-card"
-        >
-            <i class="el-icon-date" style="color: #d48806"></i>
-            <span>我的学习计划</span>
-        </div>
-        <!-- 用户信息展示 -->
-        <div class="user-info" style="position: fixed; bottom: 0; left: 0; width: 240px; padding: 15px; border-top: 1px solid #e0d6c2; background: #f1e9dd;">
-            <div style="display: flex; align-items: center; padding: 10px;">
-            <el-avatar :size="40" style="background: #8b7355; margin-right: 10px;">
-                {{ userInitial }}
-            </el-avatar>
-            <div>
-                <div style="color: #5a4a3a; font-weight: bold; font-size: 14px; white-space: nowrap; overflow: hidden; text-overflow: ellipsis; max-width: 150px;">{{ username }}</div>
-                <div style="color: #8b7355; font-size: 12px;">已登录</div>
-            </div>
-            </div>
-        </div>
-    </el-aside>
-    
-    <el-container>
-        <el-main style="padding: 20px; display: flex; flex-direction: column; height: 100%; background-color: rgba(255,255,255,0.7); border-radius: 16px; margin: 20px; box-shadow: 0 4px 20px rgba(0,0,0,0.08); border: 1px solid rgba(139, 115, 85, 0.1)">
-            <div class="chat-container">
-                <div class="message-list">
-                    <div 
-                        v-for="(message, index) in messages" 
-                        :key="index" 
-                        :class="['message-bubble', message.isUser ? 'user-message' : 'ai-message']">
-                        <div class="message-content" v-html="markdownToHtml(message.text)"></div>
-                        <div class="message-time">{{ formatTime(message.timestamp) }}</div>
-                    </div>
-                    <!-- AI处理中提示 -->
-                    <div v-if="isWaitingForAI" class="message-bubble ai-message">
-                        <div class="message-content">
-                            <span class="ai-loading">
-                                <span class="dot"></span><span class="dot"></span><span class="dot"></span>
-                            </span>
-                            <span style="margin-left: 10px;">正在思考中...</span>
-                        </div>
-                        <div class="message-time">问泉</div>
-                    </div>
-                </div>
-                <div class="input-area" style="display: flex; gap: 10px; align-items: center;">
-                    <el-input 
-                        type="textarea" 
-                        :rows="1" 
-                        placeholder="输入你的问题..."
-                        v-model="inputMessage"
-                        @keyup.enter.native="sendMessage"
-                        resize="none"
-                        style="flex: 1; border-radius: 24px; padding: 12px 20px;">
-                    </el-input>
-                    <el-button
-                        type="default"
-                        style="background: linear-gradient(135deg, #f5f1e8 0%, #e8dfc8 100%); border: none; border-radius: 24px; padding: 12px 24px; font-weight: 500; letter-spacing: 1px; box-shadow: 0 2px 6px rgba(139, 115, 85, 0.15); transition: all 0.3s ease; height: 48px; color: #8b7355; min-width: 90px; font-size: 15px; margin-left: 0; display: flex; align-items: center; justify-content: center;"
-                        @click="triggerFileInput"
-                    >
-                        <i class="el-icon-folder-add" style="font-size: 26px; vertical-align: middle; display: flex; align-items: center; justify-content: center; width: 100%;"></i>
-                    </el-button>
-                    <input
-                        ref="fileInput"
-                        type="file"
-                        style="display: none;"
-                        @change="handleFileChange"
-                    />
-                    <span v-if="selectedFileName" style="color: #8b7355; font-size: 14px; margin-left: 4px; margin-right: 8px; max-width: 120px; overflow: hidden; text-overflow: ellipsis; white-space: nowrap; display: inline-block;">{{ selectedFileName }}</span>
-                    <el-button 
-                        type="primary" 
-                        style="background: linear-gradient(135deg, #8b7355 0%, #a0866b 100%);
-                               border: none;
-                               border-radius: 24px;
-                               padding: 12px 24px;
-                               font-weight: 500;
-                               letter-spacing: 1px;
-                               box-shadow: 0 2px 6px rgba(139, 115, 85, 0.3);
-                               transition: all 0.3s ease;
-                               height: 48px;"
-                        @click="sendMessage"
-                        :disabled="!inputMessage.trim()"
-                        class="send-button">
-                        <i class="el-icon-s-promotion" style="margin-right: 6px"></i>
-                        发送
-                    </el-button>
-                </div>
-            </div>
-        </el-main>
-    </el-container>
-    </el-container>
-</template>
-
-<style>
-    .el-header {
-        background-color: #B3C0D1;
-        color: #333;
-        line-height: 60px;
-    }
-    
-    .el-aside {
-        color: #333;
-    }
-    
-    .el-menu-item {
-        transition: all 0.3s ease;
-    }
-    
-    .el-menu-item:hover {
-        background-color: #d4c9a8;
-    }
-    
-    .el-menu-item.is-active {
-        background: linear-gradient(135deg, #a0866b 0%, #d4b999 100%) !important;
-        color: white !important;
-        box-shadow: 0 2px 8px rgba(139, 115, 85, 0.3) !important;
-        transform: translateY(-1px);
-    }
-    
-    .el-menu-item.is-active i {
-        color: white !important;
-    }
-    
-    .chat-container {
-        display: flex;
-        flex-direction: column;
-        height: 100%;
-        padding: 25px;
-        background-color: rgba(255,255,255,0.7);
-        border-radius: 16px;
-        box-shadow: 0 4px 20px rgba(0,0,0,0.08);
-        border: 1px solid rgba(139, 115, 85, 0.1);
-    }
-    
-    .message-list {
-        flex: 1;
-        overflow-y: auto;
-        margin-bottom: 20px;
-        padding: 20px;
-        display: flex;
-        flex-direction: column;
-        gap: 18px;
-        background-color: rgba(255,255,255,0.5);
-        border-radius: 12px;
-        scrollbar-width: thin;
-        scrollbar-color: #8b7355 #f0e6d2;
-    }
-    
-    .message-list::-webkit-scrollbar {
-        width: 6px;
-    }
-    
-    .message-list::-webkit-scrollbar-thumb {
-        background-color: #8b7355;
-        border-radius: 3px;
-    }
-    
-    .message-list::-webkit-scrollbar-track {
-        background-color: #f0e6d2;
-    }
-    
-    .message-bubble {
-        max-width: 80%;
-        padding: 22px 28px; /* 增大留白 */
-        border-radius: 14px;
-        position: relative;
-        word-break: break-word;
-        box-shadow: 0 2px 6px rgba(0,0,0,0.1);
-        font-family: 'Georgia', serif;
-        transition: all 0.3s ease;
-    }
-    
-    .message-bubble:hover {
-        transform: translateY(-2px);
-        box-shadow: 0 4px 8px rgba(0,0,0,0.15);
-    }
-    
-    .user-message {
-        align-self: flex-end;
-        background: linear-gradient(135deg, #e8d5c0 0%, #f5e1c8 100%);
-        color: #5a4a3a;
-        margin-left: 20%;
-    }
-    
-    .ai-message {
-        align-self: flex-start;
-        background: linear-gradient(135deg, #e8dfc8 0%, #f5f1e8 100%);
-        color: #5a4a3a;
-        margin-right: 20%;
-        border: 1px solid rgba(139, 115, 85, 0.2);
-    }
-    
-    .message-content {
-        margin-bottom: 5px;
-        line-height: 1.6;
-        font-size: 15px;
-    }
-    
-    .message-time {
-        font-size: 12px;
-        color: #8b7355;
-        text-align: right;
-    }
-    
-    .input-area {
-        margin-bottom: 20px;
-    }
-    
-    .el-textarea__inner {
-        background-color: #fffdf9;
-        border-color: #d4c9a8;
-        color: #5a4a3a;
-        font-family: 'Georgia', serif;
-        border-radius: 24px !important;
-        padding: 12px 20px !important;
-        line-height: 1.6;
-        min-height: 48px !important;
-    }
-
-    /* 发送按钮悬浮效果 */
-    .send-button:not(:disabled):hover {
-        transform: scale(1.05);
-        box-shadow: 0 4px 12px rgba(139, 115, 85, 0.4);
-        background: linear-gradient(135deg, #9d8266 0%, #b4967a 100%);
-    }
-    
-    .send-button:not(:disabled):active {
-        transform: scale(0.98);
-    }
-
-    /* 删除了打字动画相关的CSS */
-
-    .ai-loading {
-      display: inline-block;
-      min-width: 36px;
-      height: 22px;
-      vertical-align: middle;
-    }
-    .ai-loading .dot {
-      display: inline-block;
-      width: 8px;
-      height: 8px;
-      margin: 0 2px;
-      background: #8b7355;
-      border-radius: 50%;
-      animation: ai-bounce 1.2s infinite both;
-    }
-    .ai-loading .dot:nth-child(2) {
-      animation-delay: 0.2s;
-    }
-    .ai-loading .dot:nth-child(3) {
-      animation-delay: 0.4s;
-    }
-    @keyframes ai-bounce {
-      0%, 80%, 100% { transform: scale(0.7); opacity: 0.5; }
-      40% { transform: scale(1.2); opacity: 1; }
-    }
-
-    .study-plan-card {
-        margin: 24px 8px 0 8px;
-        width: calc(100% - 16px);
-        border-radius: 8px;
-        background: #fff7e6;
-        color: #d48806;
-        display: flex;
-        align-items: center;
-        justify-content: center;
-        cursor: pointer;
-        font-size: 15px;
-        font-weight: 500;
-        gap: 8px;
-        box-shadow: 0 2px 8px rgba(212,136,6,0.08);
-        padding: 12px 0;
-        transition: background 0.2s, transform 0.18s, box-shadow 0.18s;
-    }
-    .study-plan-card:hover {
-        background: #ffe7ba;
-        transform: scale(1.045);
-        box-shadow: 0 6px 18px rgba(212,136,6,0.18);
-    }
-</style>
-
-<script>
-import axios from 'axios';
-import { Marked } from 'marked'
-import { markedHighlight } from "marked-highlight";
-import hljs from 'highlight.js/lib/core';
-import javascript from 'highlight.js/lib/languages/javascript';
-import python from 'highlight.js/lib/languages/python';
-import java from 'highlight.js/lib/languages/java';
-import xml from 'highlight.js/lib/languages/xml';
-import json from 'highlight.js/lib/languages/json';
-import css from 'highlight.js/lib/languages/css';
-import markdown from 'highlight.js/lib/languages/markdown';
-import bash from 'highlight.js/lib/languages/bash';
-import 'highlight.js/styles/github.css'; // 推荐风格，可换为其它
-
-// 注册常用语言
-hljs.registerLanguage('javascript', javascript);
-hljs.registerLanguage('python', python);
-hljs.registerLanguage('java', java);
-hljs.registerLanguage('xml', xml);
-hljs.registerLanguage('json', json);
-hljs.registerLanguage('css', css);
-hljs.registerLanguage('markdown', markdown);
-hljs.registerLanguage('bash', bash);
-
-export default {
-    data() {
-        return {
-            url: this.HOST + '/chat/',
-            inputMessage: '',
-            messages: [],
-            form: {
-                message: '',
-                timestamp: ''
-            },
-            isWaitingForAI: false,
-            currentSessionId: null,
-            pollingTimer: null,
-            selectedFile: null,
-            selectedFileName: '', // 新增：存储选中文件名
-            currentDocumentId: null, // 当前文档ID
-
-
-            isLoading: false, // 加载状态
-            username: '',
-            userInitial: '',
-        }
-    },
-    created() {
-        // 页面加载时从store恢复历史
-        const history = this.$store.getters.getChatHistory;
-        if (history && Array.isArray(history) && history.length > 0) {
-            this.messages = history.map(msg => ({...msg, timestamp: new Date(msg.timestamp)}));
-        }
-
-        // 获取当前用户信息
-        const user = this.$store.getters.getCurrentUser;
-        if (user && user.username) {
-            this.username = user.username;
-            this.userInitial = user.username.charAt(0).toUpperCase();
-        } else {
-            this.username = '未登录';
-            this.userInitial = '?';
-        }
-    },
-    mounted() {
-        // 页面初次渲染后自动滚动到底部
-        this.$nextTick(() => {
-            const container = document.querySelector('.message-list');
-            if (container) container.scrollTop = container.scrollHeight;
-        });
-    },
-
-    beforeDestroy() {
-        // 组件销毁前清理轮询
-        this.stopPolling();
-    },
-    computed: {
-<<<<<<< HEAD
-        aiTypingHtml() {
-            let arr = this.aiDisplayLines.slice();
-            if (this.aiCurrentLineText) {
-                arr.push(this.aiCurrentLineText + '<span class="typing-cursor">|</span>');
-            }
-            return this.markdownToHtml(arr.join('\n'));
-        },
-=======
-        // 删除了动画相关的computed属性
->>>>>>> 30d990f8
-    },
-    watch: {
-        messages: {
-            handler(newVal) {
-                // 每次对话变更都保存到store
-                this.$store.dispatch('updateChatHistory', newVal.map(msg => ({
-                    ...msg,
-                    timestamp: msg.timestamp instanceof Date ? msg.timestamp.toISOString() : msg.timestamp
-                })));
-            },
-            deep: true
-        }
-    },
-    methods: {
-        markdownToHtml(message) {
-            if (!message) return '';
-            const marked = new Marked(
-                markedHighlight({
-                    pedantic: false,
-                    gfm: true,
-                    breaks: true,
-                    smartLists: true,
-                    xhtml: true,
-                    async: false,
-                    langPrefix: 'hljs language-',
-                    emptyLangClass: 'no-lang',
-                    highlight: (code, lang) => {
-                        if (lang && hljs.getLanguage(lang)) {
-                            return hljs.highlight(code, { language: lang }).value;
-                        }
-                        return hljs.highlightAuto(code).value;
-                    }
-                })
-            );
-            return marked.parse(message);
-        },
-        sendMessage() {
-            if (this.inputMessage.trim() === '') return;
-
-            this.form.message = this.inputMessage;
-            this.form.timestamp = new Date();
-
-            // 添加用户消息
-            const userMsg = {
-                text: this.inputMessage,
-                isUser: true,
-                timestamp: this.form.timestamp
-            };
-            this.messages.push(userMsg);
-
-            // 同步到store
-            this.$store.dispatch('addChatMessage', {
-                ...userMsg,
-                timestamp: userMsg.timestamp.toISOString()
-            });
-
-            this.inputMessage = '';
-            this.$nextTick(() => {
-                const container = document.querySelector('.message-list');
-                if (container) container.scrollTop = container.scrollHeight;
-            });
-
-            // 显示等待状态
-            this.isWaitingForAI = true;
-
-            // 发送消息到后端API
-            axios.post(this.url, this.form).then((response) => {
-                console.log('消息发送成功:', response.data);
-
-                if (response.data.session_id) {
-                    this.currentSessionId = response.data.session_id;
-                    // 开始轮询检查状态
-                    this.startPolling();
-                } else {
-                    this.isWaitingForAI = false;
-                    this.$message.error('未获取到会话ID');
-                }
-            })
-            .catch(error => {
-                console.error('发送失败:', error);
-                this.$message.error('发送失败：' + error.message);
-                this.isWaitingForAI = false;
-            });
-        },
-        startPolling() {
-            if (this.pollingTimer) {
-                clearInterval(this.pollingTimer);
-            }
-
-            this.pollingTimer = setInterval(() => {
-                this.checkMessageStatus();
-            }, 1000); // 每秒检查一次
-        },
-
-        checkMessageStatus() {
-            if (!this.currentSessionId) return;
-
-            axios.get(`${this.HOST}/chat/status/${this.currentSessionId}/`)
-                .then(response => {
-                    console.log('状态检查:', response.data);
-
-                    if (response.data.is_ready) {
-                        // 消息已完成
-                        this.stopPolling();
-                        this.isWaitingForAI = false;
-
-                        // 添加AI回复到消息列表
-                        const aiMsg = {
-                            text: response.data.ai_response,
-                            isUser: false,
-                            timestamp: new Date()
-                        };
-                        this.messages.push(aiMsg);
-
-                        // 同步到store
-                        this.$store.dispatch('addChatMessage', {
-                            ...aiMsg,
-                            timestamp: aiMsg.timestamp.toISOString()
-                        });
-
-                        this.$nextTick(() => {
-                            const container = document.querySelector('.message-list');
-                            if (container) container.scrollTop = container.scrollHeight;
-                        });
-
-                        this.currentSessionId = null;
-                    }
-                })
-                .catch(error => {
-                    console.error('状态检查失败:', error);
-                    // 继续轮询，不中断
-                });
-        },
-
-        stopPolling() {
-            if (this.pollingTimer) {
-                clearInterval(this.pollingTimer);
-                this.pollingTimer = null;
-            }
-        },
-        formatTime(date) {
-            return `${date.getHours()}:${String(date.getMinutes()).padStart(2, '0')}`;
-        },
-        gotoSummarize() {
-            this.$router.push({ path: '/summarize' });
-        },
-        gotoTest() {
-            this.$router.push({ path: '/test' });
-        },
-        gotoPrj(){
-            this.$router.push({ path: '/project' });
-        },
-        gotoTaskManage() {
-            this.$router.push({ path: '/manage' });
-        },
-        triggerFileInput() {
-            this.$refs.fileInput.click();
-        },
-        async handleFileChange(event) {
-            const file = event.target.files[0];
-            if (file) {
-                this.selectedFile = file;
-                this.selectedFileName = file.name;
-
-                // 自动上传文件
-                await this.uploadDocument();
-            } else {
-                this.selectedFile = null;
-                this.selectedFileName = '';
-                this.currentDocumentId = null;
-            }
-        },
-        async uploadDocument() {
-            if (!this.selectedFile) return;
-
-            const formData = new FormData();
-            formData.append('file', this.selectedFile);
-
-            try {
-                this.isLoading = true;
-                const response = await axios.post(this.HOST + '/chat/upload/', formData, {
-                    headers: {
-                        'Content-Type': 'multipart/form-data'
-                    }
-                });
-
-                if (response.data.document_id) {
-                    this.currentDocumentId = response.data.document_id;
-
-                    // 添加系统消息到聊天记录
-                    const systemMsg = {
-                        text: `📄 文档 "${response.data.filename}" 上传成功！现在您可以基于这个文档进行问答。`,
-                        isUser: false,
-                        timestamp: new Date(),
-                        isSystem: true
-                    };
-
-                    this.messages.push(systemMsg);
-
-                    // 同步到store
-                    this.$store.dispatch('addChatMessage', {
-                        ...systemMsg,
-                        timestamp: systemMsg.timestamp.toISOString()
-                    });
-
-                    this.$nextTick(() => {
-                        const container = document.querySelector('.message-list');
-                        if (container) container.scrollTop = container.scrollHeight;
-                    });
-
-                    this.$message.success(`文档 "${response.data.filename}" 上传成功！`);
-                } else {
-                    throw new Error('文档上传失败');
-                }
-            } catch (error) {
-                console.error('文档上传失败:', error);
-
-                const errorMsg = {
-                    text: `❌ 文档上传失败: ${error.response?.data?.error || error.message}`,
-                    isUser: false,
-                    timestamp: new Date(),
-                    isSystem: true
-                };
-
-                this.messages.push(errorMsg);
-
-                this.$message.error(`文档上传失败: ${error.response?.data?.error || error.message}`);
-
-                this.selectedFile = null;
-                this.selectedFileName = '';
-                this.currentDocumentId = null;
-            } finally {
-                this.isLoading = false;
-            }
-        }
-    }
-};
+<template>
+    <el-container style="height: 100vh; background: linear-gradient(135deg, #f5f1e8 0%, #f0e6d2 100%)">
+    <el-aside width="240px" style="background: linear-gradient(to bottom, #e8dfc8, #d8cfb8); border-right: 1px solid #d4c9a8; border-radius: 0 12px 12px 0; box-shadow: 2px 0 10px rgba(0,0,0,0.1);overflow-x: hidden">
+        <el-row :gutter="20">
+            <div style="color: #5a4a3a; padding: 15px; font-size: 18px; font-weight: bold; display: flex; flex-direction: column; align-items: center;">
+                <div>
+                    <i class="el-icon-connection" style="margin-right: 8px; color: #8b7355"></i>
+                    <span>问泉-Inquiry Spring</span>
+                </div>
+                <div style="margin-top: 20px;">{{ this.$store.getters.getSelectedPrjName}}</div>
+            </div>   
+        </el-row>
+        <el-menu 
+            background-color="#e8dfc8"
+            text-color="#5a4a3a"
+            active-text-color="#ffffff"
+            :default-active="'1'">
+            <el-menu-item index="1" style="border-radius: 8px; margin: 0 8px; width: calc(100% - 16px); background: linear-gradient(135deg, #5a4a3a 0%, #3a2e24 100%); color: white; box-shadow: 0 2px 8px rgba(90, 74, 58, 0.3)">
+                <i class="el-icon-chat-dot-round" style="color: white"></i>
+                <span>智能答疑</span>
+            </el-menu-item>
+            <el-menu-item @click="gotoSummarize" index="2" style="border-radius: 8px; margin: 0 8px; width: calc(100% - 16px)">
+                <i class="el-icon-notebook-2"></i>
+                <span>智慧总结</span>
+            </el-menu-item>
+            <el-menu-item @click="gotoTest" index="3" style="border-radius: 8px; margin: 0 8px; width: calc(100% - 16px)">
+                <i class="el-icon-edit"></i>
+                <span>生成小测</span>
+            </el-menu-item>
+            <el-menu-item @click="gotoPrj" style="border-radius: 8px; margin: 8px; width: calc(100% - 16px); transition: all 0.3s">
+                <i class="el-icon-folder-add" style="color: #8b7355"></i>
+                <span>管理学习项目</span>
+            </el-menu-item>
+        </el-menu>
+        <!-- 学习计划卡片 -->
+        <div 
+            @click="gotoTaskManage" 
+            class="study-plan-card"
+        >
+            <i class="el-icon-date" style="color: #d48806"></i>
+            <span>我的学习计划</span>
+        </div>
+        <!-- 用户信息展示 -->
+        <div class="user-info" style="position: fixed; bottom: 0; left: 0; width: 240px; padding: 15px; border-top: 1px solid #e0d6c2; background: #f1e9dd;">
+            <div style="display: flex; align-items: center; padding: 10px;">
+            <el-avatar :size="40" style="background: #8b7355; margin-right: 10px;">
+                {{ userInitial }}
+            </el-avatar>
+            <div>
+                <div style="color: #5a4a3a; font-weight: bold; font-size: 14px; white-space: nowrap; overflow: hidden; text-overflow: ellipsis; max-width: 150px;">{{ username }}</div>
+                <div style="color: #8b7355; font-size: 12px;">已登录</div>
+            </div>
+            </div>
+        </div>
+    </el-aside>
+    
+    <el-container>
+        <el-main style="padding: 20px; display: flex; flex-direction: column; height: 100%; background-color: rgba(255,255,255,0.7); border-radius: 16px; margin: 20px; box-shadow: 0 4px 20px rgba(0,0,0,0.08); border: 1px solid rgba(139, 115, 85, 0.1)">
+            <div class="chat-container">
+                <div class="message-list">
+                    <div 
+                        v-for="(message, index) in messages" 
+                        :key="index" 
+                        :class="['message-bubble', message.isUser ? 'user-message' : 'ai-message']">
+                        <div class="message-content" v-html="markdownToHtml(message.text)"></div>
+                        <div class="message-time">{{ formatTime(message.timestamp) }}</div>
+                    </div>
+                    <!-- AI处理中提示 -->
+                    <div v-if="isWaitingForAI" class="message-bubble ai-message">
+                        <div class="message-content">
+                            <span class="ai-loading">
+                                <span class="dot"></span><span class="dot"></span><span class="dot"></span>
+                            </span>
+                            <span style="margin-left: 10px;">正在思考中...</span>
+                        </div>
+                        <div class="message-time">问泉</div>
+                    </div>
+                </div>
+                <div class="input-area" style="display: flex; gap: 10px; align-items: center;">
+                    <el-input 
+                        type="textarea" 
+                        :rows="1" 
+                        placeholder="输入你的问题..."
+                        v-model="inputMessage"
+                        @keyup.enter.native="sendMessage"
+                        resize="none"
+                        style="flex: 1; border-radius: 24px; padding: 12px 20px;">
+                    </el-input>
+                    <el-button
+                        type="default"
+                        style="background: linear-gradient(135deg, #f5f1e8 0%, #e8dfc8 100%); border: none; border-radius: 24px; padding: 12px 24px; font-weight: 500; letter-spacing: 1px; box-shadow: 0 2px 6px rgba(139, 115, 85, 0.15); transition: all 0.3s ease; height: 48px; color: #8b7355; min-width: 90px; font-size: 15px; margin-left: 0; display: flex; align-items: center; justify-content: center;"
+                        @click="triggerFileInput"
+                    >
+                        <i class="el-icon-folder-add" style="font-size: 26px; vertical-align: middle; display: flex; align-items: center; justify-content: center; width: 100%;"></i>
+                    </el-button>
+                    <input
+                        ref="fileInput"
+                        type="file"
+                        style="display: none;"
+                        @change="handleFileChange"
+                    />
+                    <span v-if="selectedFileName" style="color: #8b7355; font-size: 14px; margin-left: 4px; margin-right: 8px; max-width: 120px; overflow: hidden; text-overflow: ellipsis; white-space: nowrap; display: inline-block;">{{ selectedFileName }}</span>
+                    <el-button 
+                        type="primary" 
+                        style="background: linear-gradient(135deg, #8b7355 0%, #a0866b 100%);
+                               border: none;
+                               border-radius: 24px;
+                               padding: 12px 24px;
+                               font-weight: 500;
+                               letter-spacing: 1px;
+                               box-shadow: 0 2px 6px rgba(139, 115, 85, 0.3);
+                               transition: all 0.3s ease;
+                               height: 48px;"
+                        @click="sendMessage"
+                        :disabled="!inputMessage.trim()"
+                        class="send-button">
+                        <i class="el-icon-s-promotion" style="margin-right: 6px"></i>
+                        发送
+                    </el-button>
+                </div>
+            </div>
+        </el-main>
+    </el-container>
+    </el-container>
+</template>
+
+<style>
+    .el-header {
+        background-color: #B3C0D1;
+        color: #333;
+        line-height: 60px;
+    }
+    
+    .el-aside {
+        color: #333;
+    }
+    
+    .el-menu-item {
+        transition: all 0.3s ease;
+    }
+    
+    .el-menu-item:hover {
+        background-color: #d4c9a8;
+    }
+    
+    .el-menu-item.is-active {
+        background: linear-gradient(135deg, #a0866b 0%, #d4b999 100%) !important;
+        color: white !important;
+        box-shadow: 0 2px 8px rgba(139, 115, 85, 0.3) !important;
+        transform: translateY(-1px);
+    }
+    
+    .el-menu-item.is-active i {
+        color: white !important;
+    }
+    
+    .chat-container {
+        display: flex;
+        flex-direction: column;
+        height: 100%;
+        padding: 25px;
+        background-color: rgba(255,255,255,0.7);
+        border-radius: 16px;
+        box-shadow: 0 4px 20px rgba(0,0,0,0.08);
+        border: 1px solid rgba(139, 115, 85, 0.1);
+    }
+    
+    .message-list {
+        flex: 1;
+        overflow-y: auto;
+        margin-bottom: 20px;
+        padding: 20px;
+        display: flex;
+        flex-direction: column;
+        gap: 18px;
+        background-color: rgba(255,255,255,0.5);
+        border-radius: 12px;
+        scrollbar-width: thin;
+        scrollbar-color: #8b7355 #f0e6d2;
+    }
+    
+    .message-list::-webkit-scrollbar {
+        width: 6px;
+    }
+    
+    .message-list::-webkit-scrollbar-thumb {
+        background-color: #8b7355;
+        border-radius: 3px;
+    }
+    
+    .message-list::-webkit-scrollbar-track {
+        background-color: #f0e6d2;
+    }
+    
+    .message-bubble {
+        max-width: 80%;
+        padding: 22px 28px; /* 增大留白 */
+        border-radius: 14px;
+        position: relative;
+        word-break: break-word;
+        box-shadow: 0 2px 6px rgba(0,0,0,0.1);
+        font-family: 'Georgia', serif;
+        transition: all 0.3s ease;
+    }
+    
+    .message-bubble:hover {
+        transform: translateY(-2px);
+        box-shadow: 0 4px 8px rgba(0,0,0,0.15);
+    }
+    
+    .user-message {
+        align-self: flex-end;
+        background: linear-gradient(135deg, #e8d5c0 0%, #f5e1c8 100%);
+        color: #5a4a3a;
+        margin-left: 20%;
+    }
+    
+    .ai-message {
+        align-self: flex-start;
+        background: linear-gradient(135deg, #e8dfc8 0%, #f5f1e8 100%);
+        color: #5a4a3a;
+        margin-right: 20%;
+        border: 1px solid rgba(139, 115, 85, 0.2);
+    }
+    
+    .message-content {
+        margin-bottom: 5px;
+        line-height: 1.6;
+        font-size: 15px;
+    }
+    
+    .message-time {
+        font-size: 12px;
+        color: #8b7355;
+        text-align: right;
+    }
+    
+    .input-area {
+        margin-bottom: 20px;
+    }
+    
+    .el-textarea__inner {
+        background-color: #fffdf9;
+        border-color: #d4c9a8;
+        color: #5a4a3a;
+        font-family: 'Georgia', serif;
+        border-radius: 24px !important;
+        padding: 12px 20px !important;
+        line-height: 1.6;
+        min-height: 48px !important;
+    }
+
+    /* 发送按钮悬浮效果 */
+    .send-button:not(:disabled):hover {
+        transform: scale(1.05);
+        box-shadow: 0 4px 12px rgba(139, 115, 85, 0.4);
+        background: linear-gradient(135deg, #9d8266 0%, #b4967a 100%);
+    }
+    
+    .send-button:not(:disabled):active {
+        transform: scale(0.98);
+    }
+
+    /* 删除了打字动画相关的CSS */
+
+    .ai-loading {
+      display: inline-block;
+      min-width: 36px;
+      height: 22px;
+      vertical-align: middle;
+    }
+    .ai-loading .dot {
+      display: inline-block;
+      width: 8px;
+      height: 8px;
+      margin: 0 2px;
+      background: #8b7355;
+      border-radius: 50%;
+      animation: ai-bounce 1.2s infinite both;
+    }
+    .ai-loading .dot:nth-child(2) {
+      animation-delay: 0.2s;
+    }
+    .ai-loading .dot:nth-child(3) {
+      animation-delay: 0.4s;
+    }
+    @keyframes ai-bounce {
+      0%, 80%, 100% { transform: scale(0.7); opacity: 0.5; }
+      40% { transform: scale(1.2); opacity: 1; }
+    }
+
+    .study-plan-card {
+        margin: 24px 8px 0 8px;
+        width: calc(100% - 16px);
+        border-radius: 8px;
+        background: #fff7e6;
+        color: #d48806;
+        display: flex;
+        align-items: center;
+        justify-content: center;
+        cursor: pointer;
+        font-size: 15px;
+        font-weight: 500;
+        gap: 8px;
+        box-shadow: 0 2px 8px rgba(212,136,6,0.08);
+        padding: 12px 0;
+        transition: background 0.2s, transform 0.18s, box-shadow 0.18s;
+    }
+    .study-plan-card:hover {
+        background: #ffe7ba;
+        transform: scale(1.045);
+        box-shadow: 0 6px 18px rgba(212,136,6,0.18);
+    }
+</style>
+
+<script>
+import axios from 'axios';
+import { Marked } from 'marked'
+import { markedHighlight } from "marked-highlight";
+import hljs from 'highlight.js/lib/core';
+import javascript from 'highlight.js/lib/languages/javascript';
+import python from 'highlight.js/lib/languages/python';
+import java from 'highlight.js/lib/languages/java';
+import xml from 'highlight.js/lib/languages/xml';
+import json from 'highlight.js/lib/languages/json';
+import css from 'highlight.js/lib/languages/css';
+import markdown from 'highlight.js/lib/languages/markdown';
+import bash from 'highlight.js/lib/languages/bash';
+import 'highlight.js/styles/github.css'; // 推荐风格，可换为其它
+
+// 注册常用语言
+hljs.registerLanguage('javascript', javascript);
+hljs.registerLanguage('python', python);
+hljs.registerLanguage('java', java);
+hljs.registerLanguage('xml', xml);
+hljs.registerLanguage('json', json);
+hljs.registerLanguage('css', css);
+hljs.registerLanguage('markdown', markdown);
+hljs.registerLanguage('bash', bash);
+
+export default {
+    data() {
+        return {
+            url: this.HOST + '/chat/',
+            inputMessage: '',
+            messages: [],
+            form: {
+                message: '',
+                timestamp: ''
+            },
+            isWaitingForAI: false,
+            currentSessionId: null,
+            pollingTimer: null,
+            selectedFile: null,
+            selectedFileName: '', // 新增：存储选中文件名
+            currentDocumentId: null, // 当前文档ID
+
+
+            isLoading: false, // 加载状态
+            username: '',
+            userInitial: '',
+        }
+    },
+    created() {
+        // 页面加载时从store恢复历史
+        const history = this.$store.getters.getChatHistory;
+        if (history && Array.isArray(history) && history.length > 0) {
+            this.messages = history.map(msg => ({...msg, timestamp: new Date(msg.timestamp)}));
+        }
+
+        // 获取当前用户信息
+        const user = this.$store.getters.getCurrentUser;
+        if (user && user.username) {
+            this.username = user.username;
+            this.userInitial = user.username.charAt(0).toUpperCase();
+        } else {
+            this.username = '未登录';
+            this.userInitial = '?';
+        }
+    },
+    mounted() {
+        // 页面初次渲染后自动滚动到底部
+        this.$nextTick(() => {
+            const container = document.querySelector('.message-list');
+            if (container) container.scrollTop = container.scrollHeight;
+        });
+    },
+
+    beforeDestroy() {
+        // 组件销毁前清理轮询
+        this.stopPolling();
+    },
+    computed: {
+        // 删除了动画相关的computed属性
+    },
+    watch: {
+        messages: {
+            handler(newVal) {
+                // 每次对话变更都保存到store
+                this.$store.dispatch('updateChatHistory', newVal.map(msg => ({
+                    ...msg,
+                    timestamp: msg.timestamp instanceof Date ? msg.timestamp.toISOString() : msg.timestamp
+                })));
+            },
+            deep: true
+        }
+    },
+    methods: {
+        markdownToHtml(message) {
+            if (!message) return '';
+            const marked = new Marked(
+                markedHighlight({
+                    pedantic: false,
+                    gfm: true,
+                    breaks: true,
+                    smartLists: true,
+                    xhtml: true,
+                    async: false,
+                    langPrefix: 'hljs language-',
+                    emptyLangClass: 'no-lang',
+                    highlight: (code, lang) => {
+                        if (lang && hljs.getLanguage(lang)) {
+                            return hljs.highlight(code, { language: lang }).value;
+                        }
+                        return hljs.highlightAuto(code).value;
+                    }
+                })
+            );
+            return marked.parse(message);
+        },
+        sendMessage() {
+            if (this.inputMessage.trim() === '') return;
+
+            this.form.message = this.inputMessage;
+            this.form.timestamp = new Date();
+
+            // 添加用户消息
+            const userMsg = {
+                text: this.inputMessage,
+                isUser: true,
+                timestamp: this.form.timestamp
+            };
+            this.messages.push(userMsg);
+
+            // 同步到store
+            this.$store.dispatch('addChatMessage', {
+                ...userMsg,
+                timestamp: userMsg.timestamp.toISOString()
+            });
+
+            this.inputMessage = '';
+            this.$nextTick(() => {
+                const container = document.querySelector('.message-list');
+                if (container) container.scrollTop = container.scrollHeight;
+            });
+
+            // 显示等待状态
+            this.isWaitingForAI = true;
+
+            // 发送消息到后端API
+            axios.post(this.url, this.form).then((response) => {
+                console.log('消息发送成功:', response.data);
+
+                if (response.data.session_id) {
+                    this.currentSessionId = response.data.session_id;
+                    // 开始轮询检查状态
+                    this.startPolling();
+                } else {
+                    this.isWaitingForAI = false;
+                    this.$message.error('未获取到会话ID');
+                }
+            })
+            .catch(error => {
+                console.error('发送失败:', error);
+                this.$message.error('发送失败：' + error.message);
+                this.isWaitingForAI = false;
+            });
+        },
+        startPolling() {
+            if (this.pollingTimer) {
+                clearInterval(this.pollingTimer);
+            }
+
+            this.pollingTimer = setInterval(() => {
+                this.checkMessageStatus();
+            }, 1000); // 每秒检查一次
+        },
+
+        checkMessageStatus() {
+            if (!this.currentSessionId) return;
+
+            axios.get(`${this.HOST}/chat/status/${this.currentSessionId}/`)
+                .then(response => {
+                    console.log('状态检查:', response.data);
+
+                    if (response.data.is_ready) {
+                        // 消息已完成
+                        this.stopPolling();
+                        this.isWaitingForAI = false;
+
+                        // 添加AI回复到消息列表
+                        const aiMsg = {
+                            text: response.data.ai_response,
+                            isUser: false,
+                            timestamp: new Date()
+                        };
+                        this.messages.push(aiMsg);
+
+                        // 同步到store
+                        this.$store.dispatch('addChatMessage', {
+                            ...aiMsg,
+                            timestamp: aiMsg.timestamp.toISOString()
+                        });
+
+                        this.$nextTick(() => {
+                            const container = document.querySelector('.message-list');
+                            if (container) container.scrollTop = container.scrollHeight;
+                        });
+
+                        this.currentSessionId = null;
+                    }
+                })
+                .catch(error => {
+                    console.error('状态检查失败:', error);
+                    // 继续轮询，不中断
+                });
+        },
+
+        stopPolling() {
+            if (this.pollingTimer) {
+                clearInterval(this.pollingTimer);
+                this.pollingTimer = null;
+            }
+        },
+        formatTime(date) {
+            return `${date.getHours()}:${String(date.getMinutes()).padStart(2, '0')}`;
+        },
+        gotoSummarize() {
+            this.$router.push({ path: '/summarize' });
+        },
+        gotoTest() {
+            this.$router.push({ path: '/test' });
+        },
+        gotoPrj(){
+            this.$router.push({ path: '/project' });
+        },
+        gotoTaskManage() {
+            this.$router.push({ path: '/manage' });
+        },
+        triggerFileInput() {
+            this.$refs.fileInput.click();
+        },
+        async handleFileChange(event) {
+            const file = event.target.files[0];
+            if (file) {
+                this.selectedFile = file;
+                this.selectedFileName = file.name;
+
+                // 自动上传文件
+                await this.uploadDocument();
+            } else {
+                this.selectedFile = null;
+                this.selectedFileName = '';
+                this.currentDocumentId = null;
+            }
+        },
+        async uploadDocument() {
+            if (!this.selectedFile) return;
+
+            const formData = new FormData();
+            formData.append('file', this.selectedFile);
+
+            try {
+                this.isLoading = true;
+                const response = await axios.post(this.HOST + '/chat/upload/', formData, {
+                    headers: {
+                        'Content-Type': 'multipart/form-data'
+                    }
+                });
+
+                if (response.data.document_id) {
+                    this.currentDocumentId = response.data.document_id;
+
+                    // 添加系统消息到聊天记录
+                    const systemMsg = {
+                        text: `📄 文档 "${response.data.filename}" 上传成功！现在您可以基于这个文档进行问答。`,
+                        isUser: false,
+                        timestamp: new Date(),
+                        isSystem: true
+                    };
+
+                    this.messages.push(systemMsg);
+
+                    // 同步到store
+                    this.$store.dispatch('addChatMessage', {
+                        ...systemMsg,
+                        timestamp: systemMsg.timestamp.toISOString()
+                    });
+
+                    this.$nextTick(() => {
+                        const container = document.querySelector('.message-list');
+                        if (container) container.scrollTop = container.scrollHeight;
+                    });
+
+                    this.$message.success(`文档 "${response.data.filename}" 上传成功！`);
+                } else {
+                    throw new Error('文档上传失败');
+                }
+            } catch (error) {
+                console.error('文档上传失败:', error);
+
+                const errorMsg = {
+                    text: `❌ 文档上传失败: ${error.response?.data?.error || error.message}`,
+                    isUser: false,
+                    timestamp: new Date(),
+                    isSystem: true
+                };
+
+                this.messages.push(errorMsg);
+
+                this.$message.error(`文档上传失败: ${error.response?.data?.error || error.message}`);
+
+                this.selectedFile = null;
+                this.selectedFileName = '';
+                this.currentDocumentId = null;
+            } finally {
+                this.isLoading = false;
+            }
+        }
+    }
+};
 </script>